--- conflicted
+++ resolved
@@ -1,4 +1,3 @@
-<<<<<<< HEAD
 {
 	"name": "vpdb",
 	"version": "0.0.1",
@@ -9,13 +8,15 @@
 		"type": "git",
 		"url": "https://github.com/freezy/node-vpdb"
 	},
-	"keywords": [ "visual pinball" ],
+	"keywords": [ "visual pinball", "vp10", "vpx" ],
 	"author": "freezy",
 	"license": "MIT",
 	"bugs": {
 		"url": "https://github.com/freezy/node-vpdb/issues"
 	},
 	"dependencies": {
+		"connect-flash": "~0.1.1",
+		"connect-mongo": "~0.4.0",
 		"express": "3.5.x",
 		"express-domain-errors": "0.0.x",
 		"express-graceful-exit": "0.1.x",
@@ -32,8 +33,12 @@
 		"grunt-mkdir": "0.1.x",
 		"jade": "*",
 		"md5": "1.0.x",
+		"mongoose": "~3.8.8",
 		"nib": "1.0.x",
 		"optimist": "0.6.x",
+		"passport": "~0.2.0",
+		"passport-local": "~0.1.6",
+		"passport-github": "~0.1.5",
 		"reload": "*",
 		"request": "2.34.x",
 		"stylus": "0.42.3",
@@ -48,53 +53,4 @@
 		"node": "0.10.x"
 	},
 	"mod-project-name": "vpdb"
-}
-=======
-{
-	"name": "vpdb",
-	"version": "0.0.1",
-	"description": "Visual Pinball Database",
-	"main": "app.js",
-	"private": true,
-	"repository": {
-		"type": "git",
-		"url": "https://github.com/freezy/node-vpdb"
-	},
-	"keywords": [ "visual pinball" ],
-	"author": "freezy",
-	"license": "MIT",
-	"bugs": {
-		"url": "https://github.com/freezy/node-vpdb/issues"
-	},
-	"dependencies": {
-		"connect-mongo": "~0.4.0",
-		"connect-flash": "~0.1.1",
-		"express": "3.5.x",
-		"express-domain-errors": "0.0.x",
-		"express-graceful-exit": "0.1.x",
-		"gm": "1.14.x",
-		"jade": "*",
-		"md5": "1.0.x",
-		"mongoose": "~3.8.8",
-		"nib": "1.0.x",
-		"optimist": "0.6.x",
-		"passport": "~0.2.0",
-		"passport-local": "~0.1.6",
-		"passport-github": "~0.1.5",
-		"piler": "freezy/piler",
-		"reload": "*",
-		"request": "2.34.x",
-		"stylus": "0.42.3",
-		"uglify-js": "2.4.x",
-		"underscore": "1.6.x",
-		"winston": "0.7.x"
-	},
-	"devDependencies": {
-		"socket.io": "1.0.x"
-	},
-	"engines" : {
-		"node": "0.10.x"
-	},
-	"mod-project-name": "vpdb"
-}
->>>>>>> 33f64ceb
+}